--- conflicted
+++ resolved
@@ -15,11 +15,7 @@
  * Plugin Name:       No unsafe-inline
  * Plugin URI:        https://github.com/MocioF/No-unsafe-inline
  * Description:       This plugin helps you to build a CSP to avoid using 'unsafe-inline' in your .htaccess
-<<<<<<< HEAD
- * Version:           1.0.2
-=======
  * Version:           1.1.0-alpha
->>>>>>> 25779ee2
  * Author:            Giuseppe Foti
  * Author URI:        https://profiles.wordpress.org/mociofiletto/
  * License:           GPL-2.0-or-later
@@ -40,11 +36,7 @@
  * Start at version 1.0.0 and use SemVer - https://semver.org
  * Rename this for your plugin and update it as you release new versions.
  */
-<<<<<<< HEAD
-define( 'NO_UNSAFE_INLINE_VERSION', '1.0.2' );
-=======
 define( 'NO_UNSAFE_INLINE_VERSION', '1.1.0-alpha' );
->>>>>>> 25779ee2
 define( 'NO_UNSAFE_INLINE_DB_VERSION', '1.0' );
 define( 'NO_UNSAFE_INLINE_MINIMUM_WP_VERSION', '5.2' );
 define( 'NO_UNSAFE_INLINE_MINIMUM_PHP_VERSION', '7.4' );
