=== No unsafe-inline ===
Contributors: mociofiletto
Donate link: https://paypal.me/GiuseppeF77
Tags: Content Security Policy, unsafe-inline, security, multisite, CSP
Requires at least: 5.2
Tested up to: 5.9
Requires PHP: 7.4
Stable tag: 1.0.2
License: GPLv2 or later
License URI: http://www.gnu.org/licenses/gpl-2.0.html

No unsafe-inline helps you to build a Content Security Policy avoiding to use 'unsafe-inline' and 'unsafe-hashes'.

== Description ==

Content Security Policy (CSP) is a computer security standard introduced to prevent cross-site scripting (XSS), clickjacking and other code injection attacks resulting from execution of malicious content in the trusted web page context.
Cross-site scripting (XSS) is a type of security vulnerability that can be found in some web applications.
XSS attacks enable attackers to inject client-side scripts into web pages viewed by other users.
A cross-site scripting vulnerability may be used by attackers to bypass access controls like the same-origin policy.
Looking at National Vulnerability Database ran by US NIST, *more than 1,600 vulnerabilities* are reported as [XSS for Wordpress' plugins and themes](https://nvd.nist.gov/vuln/search/results?form_type=Basic&results_type=overview&query=XSS+Wordpress&search_type=all&isCpeNameSearch=false).

*Keeping your site up-to-date* with the latest versions of plugins and themes is the **first** line of defense to ensure your site's security.

The second thing to do, is to **deploy a strict Content Security Policy**.

== The main problem ==
The main problem with Content Security Policies implemented in the real world is that [they are too weak to really protect your site](https://research.google/pubs/pub45542/) and that many of them can be trivially bypassed by an attacker.

== The proposed solution ==
Google researchers recommend, instead of whole host whitelisting, to activate individual scripts via a CSP nonces approach.
In addition, in order to faciliatate the adoption of nonce-based CSP, they proposed the ’strict-dynamic’ keyword.

== The problem(s) with CSP in Wordpress ==
1. Manual creation of a policy
	
	Usually, a WordPress project is a mix of code written by different authors who contributed to the Core and or wrote plugins and themes.
	If it is possible to whitelist every external script loaded from a `<script src="">`, the real truth is that in a WordPress project you can have dozens of those scripts included with your plugins and calculate a cryptographic hash for each of them to be included in your CSP header can be a frustrating job. However, there are many browser extensions and WordPress' plugins that can help you in this job.

2. Inline scripts

	WordPress core, and plugins use inline scripts. For these scripts, you can compute hashes to be inserted manually into your policy, only if these scripts do not change at any page load. Unfortunately, this is not very common as it is frequent to include variable values calculated server side in inline scripts. And it means that your inline scripts change too frequently to manually add their hashes to your policy.
	This commonly happens when scripts are ["localized"](https://github.com/WordPress/WordPress/blob/a793be201b9c23dbe8b90a6ecd53ab52336f0f91/wp-includes/script-loader.php#L636).
		
3.	WordPress has no API to implement nonces for CSP

	Even if it is easy to generate a nonce for each page view, this nonce has to be inserted in every script tag used to embed inline scripts in your page as
		
		<script nonce="rAnd0m">
			doWhatever();
		</script>
		
	and in your script-src directive:
		
		script-src 'nonce-rAnd0m';
		
	And, of course, a nonce must be unique for each HTTP response.
4. Unsafe hashes / Inline styles

	Sometimes, HTML elements as images or button uses HTML Event Attributes (onclick, onsubmit...) to let events trigger actions in a browser.
	You cannot use hashes or nonces for script included in event attributes and, adopting a strict CSP, requires refactoring those patterns into safer alternatives or to use 'unsafe-hashes'.
	You got a similar problem when inline styles are used in HTML tags:

		<h1 style="color:blue;text-align:center;">This is a heading</h1>
		<p style="color:red;">This is a paragraph.</p>

	CSP Level 2 browsers may be ok with just putting the hash in your style-src directive. However, to allow hashes in the style attribute on inline CSS on browsers that support CSP Level 3, you may get an error like this

		`Refused to apply inline style because it violates the following Content Security Policy directive: "style-src 'self' 'sha256-nMxMqdZhkHxz5vAuW/PAoLvECzzsmeAxD/BNwG15HuA='". Either the 'unsafe-inline' keyword, a hash ('sha256-nMxMqdZhkHxz5vAuW/PAoLvECzzsmeAxD/BNwG15HuA='), or a nonce ('nonce-...') is required to enable inline execution.`

	To allow inline styles you need to use 'unsafe-hashes' in your style-src directive (that is, in facts, unsafe).
^
== This plugin approach ==
This plugin affords those problems in this way:

1.  During a capture phase, it detects the scripts, styles and other embedded content present in the pages of your site and stores them in the database.
2.  Then you have to whitelist these contents from plugin admin.
3.  The plugin uses machine learning to cluster inline scripts trying to aggregate scripts generated by the same server side (PHP) code. So, you can authorize one script example to authorize all scripts that the classifier predicts to label as whitelisted clusters.
4.  You can choose to use hashes to authorize external sources (and the plugin will allow you to include Subresource Integrity in your `<script>` and `<link>`)
5.  You can use hashes or nonces to authorize inline scripts.
6.  You can ask the plugin to refactor your page to not use event attributes (converted in a inline script) and inline styles (converted in an internal CSS).
7.  You can set one or more violations' report endpoints.

The plugin supports multisite installations and has (too) many options documented in inline help.

== Installation ==

= Automatic installation =

1. Plugin admin panel and `add new` option.
2. Search in the text box `No unsafe-inline`.
3. Position yourself on the description of this plugin and select install.
4. Activate the plugin from the WordPress admin panel.

= Manual installation of ZIP file =

1. Download the .ZIP file from this screen.
2. Select add plugin option from the admin panel.
3. Select `upload` option at the top and select the file you downloaded.
4. Confirm installation and activation of the plugin from the administration panel.

= Manual FTP installation =

1. Download the .ZIP file from this screen and unzip it.
2. FTP access to your folder on the web server.
3. Copy the whole `no-unsafe-inline` folder to the `/wp-content/plugins/` directory
4. Activate the plugin from the WordPress admin panel.

== Creating a Content Security Policy ==

After plugin activation, go to Settings menu and search for CSP Settings submenu.
The steps you are supposed to do are the following.

1.  From the Tools tab, activate the capture of the tags and use your site by visiting all the pages or making them visits from your users for a long time long period based on the use of your site (hours or days).
2.  From the Tools tab perform the data clustering in the database (it can use many server resources).
3.  Go to the Base rules tab and include in the CSP directives the desired values ​​(help you with the table at the bottom of the page).
4.  Go to to external scripts tab, inline scripts tab and scripts invoked by event handlers tab and authorize the execution of all the legitimate scripts present on the pages of your site.
5.  Leaving the tag capture active, activate the policy test (at this stage the plugin will generate some violations of the temporary policy used to record additional values to be included in the directives of your "content security policy").
6.  After visiting again your site pages, disable the capture of the tags and repeat the previous steps 2, 3 and 4.
7.  Enable site protection.

N.B. When you update plugins or themes, if something doesn't work properly on your site pages, temporarily deactivate the protection and repeat steps 1 to 7.

== Frequently Asked Questions ==

= Is this plugin easy to use? =

This is not a click and go tool, but you can follow the instructions and implement a strict CSP.

= Has this plugin been widely tested? =

No.

= Will this plugin impact site's performance? =

During capturing phase this plugin needs to write many data to database, so your site can slow down.
When the plugin enforces the CSP, it uses a mu-plugin to capture the output of the WordPress process, manipulate it and then send to browser.
I don't have any measure of inherent overhead.

= Is there another way to implement a strict content security policy in WordPress? =

Not in my knowledge.

= Do you offer professional support for this plugin? =

No. But I do my best to offer free support on wordpress.org support forum in my spare time.

= Do you offer professional support for CSP? =

No.

== Screenshots ==

1. Plugin's tools tab in a multisite enviroment.
2. External scripts tab.
3. Inline scripts/styles tab.
4. List of CSP directives managed in Settings tab.
5. A database summary table at the bottom of tools tab.

== Changelog ==
<<<<<<< HEAD
=======
= 1.1.0 =
* Moving to RubixML for machine-learning

>>>>>>> 25779ee2
= 1.0.2 =
* Fix results count error and default order in list_tables.
* Avoid sending CSP on not HTML or XML Document responses.
* Include page capture in asyncronous execution.
* Removing double conversion of nilsimsa, while clustering.

= 1.0.1 =
* Lowered priority for action and filter called on shutdown hook.
* Moved default value for inline_scripts_mode option to 'nonce'.
* Fixed server error when csp header is too long.
* Added setting to define HTTP Response Header Limit.
* Added a waiting spinner on tools' page of admin interface.

= 1.0.0 =
* First plugin submission to WordPress.org

== Upgrade Notice ==
= 1.0.0 =
* Give it a try!

== Code and libraries ==
This version of the plugin uses:
* [ivopetkov/HTML5DOMDocument](https://github.com/ivopetkov/html5-dom-document-php) to parse HTML;
* [RubixML](https://rubixml.com/) for machine learning ***from version 1.1.0*** - _[PHP-ML](https://php-ml.readthedocs.io/en/latest/) was used in versions 1.0.x_;
* [opctim/php-nilsimsa](https://github.com/opctim/php-nilsimsa) to calculate and compare Nilsimsa digests;
* [spatie/async](https://github.com/spatie/async) to perform asynchronous and parallel PHP.

The log functions have been taken from
* [perfectyorg/perfecty-push-wp](https://github.com/perfectyorg/perfecty-push-wp), ***something you should [really try](https://wordpress.org/plugins/perfecty-push-notifications/) if you want to implement web Push notifications in your site.***

The **complete list of dependencies** used in this plugin can be seen in [dependency graph](https://github.com/MocioF/No-unsafe-inline/network/dependencies) on GitHub.

== Contributions, Issues, Bugs ==
Plugin code is hosted on a public repository on [GitHub](https://github.com/MocioF/No-unsafe-inline).
Reach me over there to help and suggest.<|MERGE_RESOLUTION|>--- conflicted
+++ resolved
@@ -157,12 +157,9 @@
 5. A database summary table at the bottom of tools tab.
 
 == Changelog ==
-<<<<<<< HEAD
-=======
 = 1.1.0 =
 * Moving to RubixML for machine-learning
 
->>>>>>> 25779ee2
 = 1.0.2 =
 * Fix results count error and default order in list_tables.
 * Avoid sending CSP on not HTML or XML Document responses.
