--- conflicted
+++ resolved
@@ -47,11 +47,7 @@
 	 *
 	 * @return float
 	 */
-<<<<<<< HEAD
-	public function distance( array $a, array $b ) : float {
-=======
 	public function compute( array $a, array $b ) : float {
->>>>>>> 25779ee2
 
 		$similarity = Nilsimsa::compareDigests( $a[0], $b[0], $is_hex_1 = true, $is_hex_2 = true );
 
